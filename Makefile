# CargoMake by NeoSmart Technologies
# Written and maintained by Mahmoud Al-Qudsi <mqudsi@neosmart.net>
# Released under the MIT public license
# Obtain updates from https://github.com/neosmart/CargoMake

COLOR ?= auto # Valid COLOR options: {always, auto, never}
CARGO = cargo --color $(COLOR)

.PHONY: all bench build check clean doc install publish run test update

all: build

bench:
	@$(CARGO) bench

build:
	@$(CARGO) build

check:
	@$(CARGO) check

clean:
	@$(CARGO) clean

doc:
	@$(CARGO) doc --document-private-items

install: build
	@$(CARGO) install

publish:
	@$(CARGO) publish

run: build
	@$(CARGO) run

test: build
	@$(CARGO) test

update:
	@$(CARGO) update

miri:
<<<<<<< HEAD
	@env MIRIFLAGS=-Zmiri-disable-isolation\ -Zmiri-permissive-provenance $(CARGO) miri test
=======
	@env MIRIFLAGS=-Zmiri-disable-isolation\ -Zmiri-permissive-provenance\ \
		$(CARGO) miri test -- --nocapture
>>>>>>> 0d2da84a
<|MERGE_RESOLUTION|>--- conflicted
+++ resolved
@@ -41,9 +41,5 @@
 	@$(CARGO) update
 
 miri:
-<<<<<<< HEAD
-	@env MIRIFLAGS=-Zmiri-disable-isolation\ -Zmiri-permissive-provenance $(CARGO) miri test
-=======
 	@env MIRIFLAGS=-Zmiri-disable-isolation\ -Zmiri-permissive-provenance\ \
 		$(CARGO) miri test -- --nocapture
->>>>>>> 0d2da84a
